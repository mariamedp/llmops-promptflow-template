"""Common utility functions for the promptflow package."""
import ast
import logging
import os
import time
import yaml
import json
from enum import Enum
from typing import Dict, Union

from promptflow.entities import Run

_FLOW_DAG_FILENAME = ("flow.dag.yml", "flow.dag.yaml")
_FLOW_FLEX_FILENAME = ("flow.flex.yml", "flow.flex.yaml")

REQUEST_TIMEOUT_MS = 3 * 60 * 1000

yaml_base_name = "config"


class FlowTypeOption(Enum):
    """Flow type options."""

    DAG_FLOW = 1
    CLASS_FLOW = 2
    FUNCTION_FLOW = 3
    NO_FLOW = 4


class ClientObjectWrapper:
    """Wrapper class for the MLClient object."""

    def __init__(self, pf=None, ml_client=None):
        """Initialize the ObjectWrapper class."""
        self.pf = pf
        self.ml_client = ml_client

    def get_property_value(self):
        """Get the property value."""
        if self.ml_client is not None:
            return self.ml_client
        elif self.pf is not None:
            return getattr(self.pf, "ml_client")
        else:
            raise ValueError("Neither 'pf' nor 'ml_client' is available")


def resolve_env_vars(base_path: str, logger: logging.Logger) -> Dict:
    """
    Resolve the environment variables from the config files.

    :return: The environment variables.
    :rtype: Dict
    """
    env_vars = {}
    yaml_file_path = os.path.join(base_path,  "environment", "env.yaml")
    if os.path.isfile(os.path.abspath(yaml_file_path)):
        logger.info(f"Reading envvars from '{yaml_file_path}'")
        with open(yaml_file_path, "r") as file:
            yaml_data = yaml.safe_load(file)
        print(yaml_data)  #FIXME
        print(list(os.environ.keys()))  #FIXME
        for key, value in yaml_data.items():
            key = str(key).strip().upper()
<<<<<<< HEAD
            value = str(value).strip().upper()
=======
            value = str(value).strip()
>>>>>>> 2310b762

            value_existing = os.environ.get(key, None)
            if value_existing is not None:
                logger.info(f"Envvar {key} defined in env, using that value.")
                env_vars[key] = value_existing
            elif value is None or len(value) == 0:
                raise ValueError(f"{key} in env.yaml not resolved")
            elif (
                isinstance(value, str)
                and value.startswith('${')
                and value.endswith('}')
            ):
                value_reference = value.replace('${', '').replace('}', '')
                try:
<<<<<<< HEAD
                    logger.info(f"Reference {value} resolved.")
                    resolved_value = os.environ[value_reference]
=======
                    resolved_value = os.environ[value_reference]
                    logger.info(f"Reference {value} resolved.")
>>>>>>> 2310b762
                    os.environ[key] = str(resolved_value)
                    env_vars[key] = str(resolved_value)
                except KeyError as e:
                    raise ValueError(
                        f"Reference {value} could not be resolved") from e
            else:
                os.environ[key] = str(value)
                env_vars[key] = str(value)
<<<<<<< HEAD
=======
                logger.info(f"Envvar {key} loaded.")
>>>>>>> 2310b762
    else:
        env_vars = {}
        logger.info("No env file found.")
    return env_vars


def resolve_flow_type(
        base_path: str,
        flow_path: str) -> Union[FlowTypeOption, Dict]:
    """
    Resolve the flow type based on the flow folder files.

    :return: The selected flow type.
    :rtype: VariantSelectionOption
    """
    flow_type: FlowTypeOption = None
    safe_base_path = base_path or ""
    found_flex = False
    found_dag = False
    params_dict = {}
    for root, dirs, files in os.walk(os.path.join(safe_base_path, flow_path)):
        for file in files:
            if file in _FLOW_FLEX_FILENAME:
                found_flex = True
                flow_file_path = os.path.abspath(
                    os.path.join(safe_base_path, flow_path, file)
                    )
            elif file in _FLOW_DAG_FILENAME:
                found_dag = True
                flow_file_path = os.path.abspath(
                    os.path.join(safe_base_path, flow_path, file)
                    )

    if found_flex is False and found_dag is False:
        flow_type = FlowTypeOption.NO_FLOW
        params_dict = {}

    if found_flex is True and found_dag is False:
        with open(flow_file_path) as file:
            config = yaml.safe_load(file)

        entry_value = config["entry"]
        file_name, entry_name = entry_value.split(":")
        with open(os.path.abspath(os.path.join(
            safe_base_path, flow_path, file_name + ".py"))
        ) as file:
            source_code = file.read()
        tree = ast.parse(source_code)

        entry_object = None
        for node in ast.walk(tree):
            if (
                isinstance(node, (ast.FunctionDef, ast.ClassDef))
                and node.name == entry_name
            ):
                entry_object = node
                break
        if entry_object is None:
            raise ValueError(f"Entry '{entry_name}' not found in the module.")

        if isinstance(entry_object, ast.ClassDef):
            if os.path.isfile(os.path.abspath(os.path.join(
                safe_base_path, flow_path, "init.json"))
            ):
                with open(os.path.abspath(os.path.join(
                    safe_base_path, flow_path, "init.json"))
                ) as file:
                    init_data = json.load(file)

                for key, value in init_data.items():
                    # params_dict[key] = value
                    if isinstance(value, dict):
                        inner_params = {}
                        for sub_key, sub_value in value.items():
                            env_value = ""
                            if (
                                isinstance(sub_value, str)
                                and sub_value.startswith('${')
                                and sub_value.endswith('}')
                            ):
                                env_var_name = f"{key}_{sub_key}"

                                env_var_value = os.environ.get(
                                    env_var_name.upper()
                                    )
                                if env_var_value:
                                    env_value = env_var_value
                                else:
                                    env_value = sub_value
                            else:
                                env_value = sub_value
                            inner_params[sub_key] = env_value
                        params_dict[key] = inner_params
                    elif isinstance(value, str):
                        env_value = ""
                        if value.startswith('${') and value.endswith('}'):
                            env_var_value = os.environ.get(key.upper())

                            if env_var_value:
                                env_value = env_var_value
                            else:
                                env_value = value
                        else:
                            env_value = value

                        params_dict[key] = env_value
                    elif isinstance(value, int):
                        params_dict[key] = value

            flow_type = FlowTypeOption.CLASS_FLOW
        else:
            flow_type = FlowTypeOption.FUNCTION_FLOW

    if found_flex is False and found_dag is True:
        flow_type = FlowTypeOption.DAG_FLOW
        params_dict = {}

    return (flow_type, params_dict)


def wait_job_finish(job: Run, logger: logging.Logger):
    """
    Wait for job to complete/finish.

    :param job: The prompt flow run object.
    :type job: Run
    :param logger: The used logger.
    :type logger: logging.Logger
    :raises Exception: If job not finished after 3 attempts with 5 second wait.
    """
    max_tries = 3
    attempt = 0
    while attempt < max_tries:
        logger.info(
            "\nWaiting for job %s to finish (attempt: %s)...",
            job.name,
            str(attempt + 1),
        )
        time.sleep(5)
        if job.status in ["Completed", "Finished"]:
            return
        attempt = attempt + 1

    raise Exception("Sorry, exiting job with failure..")


def resolve_run_ids(run_id: str) -> list[str]:
    """
    Read run_id from string or from file.

    :param run_id: List of run IDs (example '["run_id_1", "run_id_2", ...]')
    OR path to file containing list of run IDs.
    :type run_id: str
    :return: List of run IDs.
    :rtype: List[str]
    """
    if os.path.isfile(run_id):
        with open(run_id, "r") as run_file:
            raw_runs_ids = run_file.read()
            run_ids = [] if raw_runs_ids is None else ast.literal_eval(
                raw_runs_ids
            )
    else:
        run_ids = [] if run_id is None or run_id is [] else ast.literal_eval(
            run_id
            )

    return run_ids
<|MERGE_RESOLUTION|>--- conflicted
+++ resolved
@@ -1,270 +1,256 @@
-"""Common utility functions for the promptflow package."""
-import ast
-import logging
-import os
-import time
-import yaml
-import json
-from enum import Enum
-from typing import Dict, Union
-
-from promptflow.entities import Run
-
-_FLOW_DAG_FILENAME = ("flow.dag.yml", "flow.dag.yaml")
-_FLOW_FLEX_FILENAME = ("flow.flex.yml", "flow.flex.yaml")
-
-REQUEST_TIMEOUT_MS = 3 * 60 * 1000
-
-yaml_base_name = "config"
-
-
-class FlowTypeOption(Enum):
-    """Flow type options."""
-
-    DAG_FLOW = 1
-    CLASS_FLOW = 2
-    FUNCTION_FLOW = 3
-    NO_FLOW = 4
-
-
-class ClientObjectWrapper:
-    """Wrapper class for the MLClient object."""
-
-    def __init__(self, pf=None, ml_client=None):
-        """Initialize the ObjectWrapper class."""
-        self.pf = pf
-        self.ml_client = ml_client
-
-    def get_property_value(self):
-        """Get the property value."""
-        if self.ml_client is not None:
-            return self.ml_client
-        elif self.pf is not None:
-            return getattr(self.pf, "ml_client")
-        else:
-            raise ValueError("Neither 'pf' nor 'ml_client' is available")
-
-
-def resolve_env_vars(base_path: str, logger: logging.Logger) -> Dict:
-    """
-    Resolve the environment variables from the config files.
-
-    :return: The environment variables.
-    :rtype: Dict
-    """
-    env_vars = {}
-    yaml_file_path = os.path.join(base_path,  "environment", "env.yaml")
-    if os.path.isfile(os.path.abspath(yaml_file_path)):
-        logger.info(f"Reading envvars from '{yaml_file_path}'")
-        with open(yaml_file_path, "r") as file:
-            yaml_data = yaml.safe_load(file)
-        print(yaml_data)  #FIXME
-        print(list(os.environ.keys()))  #FIXME
-        for key, value in yaml_data.items():
-            key = str(key).strip().upper()
-<<<<<<< HEAD
-            value = str(value).strip().upper()
-=======
-            value = str(value).strip()
->>>>>>> 2310b762
-
-            value_existing = os.environ.get(key, None)
-            if value_existing is not None:
-                logger.info(f"Envvar {key} defined in env, using that value.")
-                env_vars[key] = value_existing
-            elif value is None or len(value) == 0:
-                raise ValueError(f"{key} in env.yaml not resolved")
-            elif (
-                isinstance(value, str)
-                and value.startswith('${')
-                and value.endswith('}')
-            ):
-                value_reference = value.replace('${', '').replace('}', '')
-                try:
-<<<<<<< HEAD
-                    logger.info(f"Reference {value} resolved.")
-                    resolved_value = os.environ[value_reference]
-=======
-                    resolved_value = os.environ[value_reference]
-                    logger.info(f"Reference {value} resolved.")
->>>>>>> 2310b762
-                    os.environ[key] = str(resolved_value)
-                    env_vars[key] = str(resolved_value)
-                except KeyError as e:
-                    raise ValueError(
-                        f"Reference {value} could not be resolved") from e
-            else:
-                os.environ[key] = str(value)
-                env_vars[key] = str(value)
-<<<<<<< HEAD
-=======
-                logger.info(f"Envvar {key} loaded.")
->>>>>>> 2310b762
-    else:
-        env_vars = {}
-        logger.info("No env file found.")
-    return env_vars
-
-
-def resolve_flow_type(
-        base_path: str,
-        flow_path: str) -> Union[FlowTypeOption, Dict]:
-    """
-    Resolve the flow type based on the flow folder files.
-
-    :return: The selected flow type.
-    :rtype: VariantSelectionOption
-    """
-    flow_type: FlowTypeOption = None
-    safe_base_path = base_path or ""
-    found_flex = False
-    found_dag = False
-    params_dict = {}
-    for root, dirs, files in os.walk(os.path.join(safe_base_path, flow_path)):
-        for file in files:
-            if file in _FLOW_FLEX_FILENAME:
-                found_flex = True
-                flow_file_path = os.path.abspath(
-                    os.path.join(safe_base_path, flow_path, file)
-                    )
-            elif file in _FLOW_DAG_FILENAME:
-                found_dag = True
-                flow_file_path = os.path.abspath(
-                    os.path.join(safe_base_path, flow_path, file)
-                    )
-
-    if found_flex is False and found_dag is False:
-        flow_type = FlowTypeOption.NO_FLOW
-        params_dict = {}
-
-    if found_flex is True and found_dag is False:
-        with open(flow_file_path) as file:
-            config = yaml.safe_load(file)
-
-        entry_value = config["entry"]
-        file_name, entry_name = entry_value.split(":")
-        with open(os.path.abspath(os.path.join(
-            safe_base_path, flow_path, file_name + ".py"))
-        ) as file:
-            source_code = file.read()
-        tree = ast.parse(source_code)
-
-        entry_object = None
-        for node in ast.walk(tree):
-            if (
-                isinstance(node, (ast.FunctionDef, ast.ClassDef))
-                and node.name == entry_name
-            ):
-                entry_object = node
-                break
-        if entry_object is None:
-            raise ValueError(f"Entry '{entry_name}' not found in the module.")
-
-        if isinstance(entry_object, ast.ClassDef):
-            if os.path.isfile(os.path.abspath(os.path.join(
-                safe_base_path, flow_path, "init.json"))
-            ):
-                with open(os.path.abspath(os.path.join(
-                    safe_base_path, flow_path, "init.json"))
-                ) as file:
-                    init_data = json.load(file)
-
-                for key, value in init_data.items():
-                    # params_dict[key] = value
-                    if isinstance(value, dict):
-                        inner_params = {}
-                        for sub_key, sub_value in value.items():
-                            env_value = ""
-                            if (
-                                isinstance(sub_value, str)
-                                and sub_value.startswith('${')
-                                and sub_value.endswith('}')
-                            ):
-                                env_var_name = f"{key}_{sub_key}"
-
-                                env_var_value = os.environ.get(
-                                    env_var_name.upper()
-                                    )
-                                if env_var_value:
-                                    env_value = env_var_value
-                                else:
-                                    env_value = sub_value
-                            else:
-                                env_value = sub_value
-                            inner_params[sub_key] = env_value
-                        params_dict[key] = inner_params
-                    elif isinstance(value, str):
-                        env_value = ""
-                        if value.startswith('${') and value.endswith('}'):
-                            env_var_value = os.environ.get(key.upper())
-
-                            if env_var_value:
-                                env_value = env_var_value
-                            else:
-                                env_value = value
-                        else:
-                            env_value = value
-
-                        params_dict[key] = env_value
-                    elif isinstance(value, int):
-                        params_dict[key] = value
-
-            flow_type = FlowTypeOption.CLASS_FLOW
-        else:
-            flow_type = FlowTypeOption.FUNCTION_FLOW
-
-    if found_flex is False and found_dag is True:
-        flow_type = FlowTypeOption.DAG_FLOW
-        params_dict = {}
-
-    return (flow_type, params_dict)
-
-
-def wait_job_finish(job: Run, logger: logging.Logger):
-    """
-    Wait for job to complete/finish.
-
-    :param job: The prompt flow run object.
-    :type job: Run
-    :param logger: The used logger.
-    :type logger: logging.Logger
-    :raises Exception: If job not finished after 3 attempts with 5 second wait.
-    """
-    max_tries = 3
-    attempt = 0
-    while attempt < max_tries:
-        logger.info(
-            "\nWaiting for job %s to finish (attempt: %s)...",
-            job.name,
-            str(attempt + 1),
-        )
-        time.sleep(5)
-        if job.status in ["Completed", "Finished"]:
-            return
-        attempt = attempt + 1
-
-    raise Exception("Sorry, exiting job with failure..")
-
-
-def resolve_run_ids(run_id: str) -> list[str]:
-    """
-    Read run_id from string or from file.
-
-    :param run_id: List of run IDs (example '["run_id_1", "run_id_2", ...]')
-    OR path to file containing list of run IDs.
-    :type run_id: str
-    :return: List of run IDs.
-    :rtype: List[str]
-    """
-    if os.path.isfile(run_id):
-        with open(run_id, "r") as run_file:
-            raw_runs_ids = run_file.read()
-            run_ids = [] if raw_runs_ids is None else ast.literal_eval(
-                raw_runs_ids
-            )
-    else:
-        run_ids = [] if run_id is None or run_id is [] else ast.literal_eval(
-            run_id
-            )
-
-    return run_ids
+"""Common utility functions for the promptflow package."""
+import ast
+import logging
+import os
+import time
+import yaml
+import json
+from enum import Enum
+from typing import Dict, Union
+
+from promptflow.entities import Run
+
+_FLOW_DAG_FILENAME = ("flow.dag.yml", "flow.dag.yaml")
+_FLOW_FLEX_FILENAME = ("flow.flex.yml", "flow.flex.yaml")
+
+REQUEST_TIMEOUT_MS = 3 * 60 * 1000
+
+yaml_base_name = "config"
+
+
+class FlowTypeOption(Enum):
+    """Flow type options."""
+
+    DAG_FLOW = 1
+    CLASS_FLOW = 2
+    FUNCTION_FLOW = 3
+    NO_FLOW = 4
+
+
+class ClientObjectWrapper:
+    """Wrapper class for the MLClient object."""
+
+    def __init__(self, pf=None, ml_client=None):
+        """Initialize the ObjectWrapper class."""
+        self.pf = pf
+        self.ml_client = ml_client
+
+    def get_property_value(self):
+        """Get the property value."""
+        if self.ml_client is not None:
+            return self.ml_client
+        elif self.pf is not None:
+            return getattr(self.pf, "ml_client")
+        else:
+            raise ValueError("Neither 'pf' nor 'ml_client' is available")
+
+
+def resolve_env_vars(base_path: str, logger: logging.Logger) -> Dict:
+    """
+    Resolve the environment variables from the config files.
+
+    :return: The environment variables.
+    :rtype: Dict
+    """
+    env_vars = {}
+    yaml_file_path = os.path.join(base_path,  "environment", "env.yaml")
+    if os.path.isfile(os.path.abspath(yaml_file_path)):
+        logger.info(f"Reading envvars from '{yaml_file_path}'")
+        with open(yaml_file_path, "r") as file:
+            yaml_data = yaml.safe_load(file)
+        for key, value in yaml_data.items():
+            key = str(key).strip().upper()
+            value = str(value).strip()
+
+            value_existing = os.environ.get(key, None)
+            if value_existing is not None:
+                logger.info(f"Envvar {key} defined in env, using that value.")
+                env_vars[key] = value_existing
+            elif value is None or len(value) == 0:
+                raise ValueError(f"{key} in env.yaml not resolved")
+            elif (
+                isinstance(value, str)
+                and value.startswith('${')
+                and value.endswith('}')
+            ):
+                value_reference = value.replace('${', '').replace('}', '')
+                try:
+                    resolved_value = os.environ[value_reference]
+                    logger.info(f"Reference {value} resolved.")
+                    os.environ[key] = str(resolved_value)
+                    env_vars[key] = str(resolved_value)
+                except KeyError as e:
+                    raise ValueError(
+                        f"Reference {value} could not be resolved") from e
+            else:
+                os.environ[key] = str(value)
+                env_vars[key] = str(value)
+                logger.info(f"Envvar {key} loaded.")
+    else:
+        env_vars = {}
+        logger.info("No env file found.")
+    return env_vars
+
+
+def resolve_flow_type(
+        base_path: str,
+        flow_path: str) -> Union[FlowTypeOption, Dict]:
+    """
+    Resolve the flow type based on the flow folder files.
+
+    :return: The selected flow type.
+    :rtype: VariantSelectionOption
+    """
+    flow_type: FlowTypeOption = None
+    safe_base_path = base_path or ""
+    found_flex = False
+    found_dag = False
+    params_dict = {}
+    for root, dirs, files in os.walk(os.path.join(safe_base_path, flow_path)):
+        for file in files:
+            if file in _FLOW_FLEX_FILENAME:
+                found_flex = True
+                flow_file_path = os.path.abspath(
+                    os.path.join(safe_base_path, flow_path, file)
+                    )
+            elif file in _FLOW_DAG_FILENAME:
+                found_dag = True
+                flow_file_path = os.path.abspath(
+                    os.path.join(safe_base_path, flow_path, file)
+                    )
+
+    if found_flex is False and found_dag is False:
+        flow_type = FlowTypeOption.NO_FLOW
+        params_dict = {}
+
+    if found_flex is True and found_dag is False:
+        with open(flow_file_path) as file:
+            config = yaml.safe_load(file)
+
+        entry_value = config["entry"]
+        file_name, entry_name = entry_value.split(":")
+        with open(os.path.abspath(os.path.join(
+            safe_base_path, flow_path, file_name + ".py"))
+        ) as file:
+            source_code = file.read()
+        tree = ast.parse(source_code)
+
+        entry_object = None
+        for node in ast.walk(tree):
+            if (
+                isinstance(node, (ast.FunctionDef, ast.ClassDef))
+                and node.name == entry_name
+            ):
+                entry_object = node
+                break
+        if entry_object is None:
+            raise ValueError(f"Entry '{entry_name}' not found in the module.")
+
+        if isinstance(entry_object, ast.ClassDef):
+            if os.path.isfile(os.path.abspath(os.path.join(
+                safe_base_path, flow_path, "init.json"))
+            ):
+                with open(os.path.abspath(os.path.join(
+                    safe_base_path, flow_path, "init.json"))
+                ) as file:
+                    init_data = json.load(file)
+
+                for key, value in init_data.items():
+                    # params_dict[key] = value
+                    if isinstance(value, dict):
+                        inner_params = {}
+                        for sub_key, sub_value in value.items():
+                            env_value = ""
+                            if (
+                                isinstance(sub_value, str)
+                                and sub_value.startswith('${')
+                                and sub_value.endswith('}')
+                            ):
+                                env_var_name = f"{key}_{sub_key}"
+
+                                env_var_value = os.environ.get(
+                                    env_var_name.upper()
+                                    )
+                                if env_var_value:
+                                    env_value = env_var_value
+                                else:
+                                    env_value = sub_value
+                            else:
+                                env_value = sub_value
+                            inner_params[sub_key] = env_value
+                        params_dict[key] = inner_params
+                    elif isinstance(value, str):
+                        env_value = ""
+                        if value.startswith('${') and value.endswith('}'):
+                            env_var_value = os.environ.get(key.upper())
+
+                            if env_var_value:
+                                env_value = env_var_value
+                            else:
+                                env_value = value
+                        else:
+                            env_value = value
+
+                        params_dict[key] = env_value
+                    elif isinstance(value, int):
+                        params_dict[key] = value
+
+            flow_type = FlowTypeOption.CLASS_FLOW
+        else:
+            flow_type = FlowTypeOption.FUNCTION_FLOW
+
+    if found_flex is False and found_dag is True:
+        flow_type = FlowTypeOption.DAG_FLOW
+        params_dict = {}
+
+    return (flow_type, params_dict)
+
+
+def wait_job_finish(job: Run, logger: logging.Logger):
+    """
+    Wait for job to complete/finish.
+
+    :param job: The prompt flow run object.
+    :type job: Run
+    :param logger: The used logger.
+    :type logger: logging.Logger
+    :raises Exception: If job not finished after 3 attempts with 5 second wait.
+    """
+    max_tries = 3
+    attempt = 0
+    while attempt < max_tries:
+        logger.info(
+            "\nWaiting for job %s to finish (attempt: %s)...",
+            job.name,
+            str(attempt + 1),
+        )
+        time.sleep(5)
+        if job.status in ["Completed", "Finished"]:
+            return
+        attempt = attempt + 1
+
+    raise Exception("Sorry, exiting job with failure..")
+
+
+def resolve_run_ids(run_id: str) -> list[str]:
+    """
+    Read run_id from string or from file.
+
+    :param run_id: List of run IDs (example '["run_id_1", "run_id_2", ...]')
+    OR path to file containing list of run IDs.
+    :type run_id: str
+    :return: List of run IDs.
+    :rtype: List[str]
+    """
+    if os.path.isfile(run_id):
+        with open(run_id, "r") as run_file:
+            raw_runs_ids = run_file.read()
+            run_ids = [] if raw_runs_ids is None else ast.literal_eval(
+                raw_runs_ids
+            )
+    else:
+        run_ids = [] if run_id is None or run_id is [] else ast.literal_eval(
+            run_id
+            )
+
+    return run_ids